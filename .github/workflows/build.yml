name: Build (CMake + vcpkg on Windows)

on:
  push:
    branches: ["*"]
  pull_request:

jobs:
  build:
    runs-on: windows-latest

    steps:
      - name: Checkout code
        uses: actions/checkout@v4

<<<<<<< HEAD
=======
      - name: Set up vcpkg
        shell: pwsh
        run: |
          git clone https://github.com/microsoft/vcpkg.git vcpkg
          .\vcpkg\bootstrap-vcpkg.bat

>>>>>>> d7eee2b8
      - name: Cache vcpkg build artifacts
        uses: actions/cache@v3
        with:
          path: |
            vcpkg\installed
            vcpkg\buildtrees
            vcpkg\downloads
            vcpkg\packages
          key: ${{ runner.os }}-vcpkg-${{ hashFiles('vcpkg.json') }}
          restore-keys: |
            ${{ runner.os }}-vcpkg-

<<<<<<< HEAD
=======
      - name: Install dependencies via vcpkg (manifest mode)
        shell: pwsh
        run: |
          .\vcpkg\vcpkg.exe install --triplet x64-windows

>>>>>>> d7eee2b8
      - name: Install CMake
        uses: lukka/get-cmake@latest

      - name: Install Ninja
        uses: seanmiddleditch/gha-setup-ninja@v3

<<<<<<< HEAD
      - name: Set up vcpkg
        run: |
          git clone https://github.com/microsoft/vcpkg.git vcpkg
          .\vcpkg\bootstrap-vcpkg.bat

      - name: Install dependencies via vcpkg (manifest mode)
        run: |
          .\vcpkg\vcpkg.exe install --triplet x64-windows

      - name: Configure, build & test
        run: |
          cmake -B build -S . -G "Ninja" `
            -DCMAKE_TOOLCHAIN_FILE="${{ github.workspace }}/vcpkg/scripts/buildsystems/vcpkg.cmake" `
=======
      - name: Configure, build & test
        shell: pwsh
        run: |
          cmake -B build -S . -G Ninja `
            -DCMAKE_TOOLCHAIN_FILE="${{ github.workspace }}\vcpkg\scripts\buildsystems\vcpkg.cmake" `
>>>>>>> d7eee2b8
            -DCMAKE_BUILD_TYPE=Release
          cmake --build build --config Release
          ctest --test-dir build --output-on-failure || true<|MERGE_RESOLUTION|>--- conflicted
+++ resolved
@@ -13,15 +13,12 @@
       - name: Checkout code
         uses: actions/checkout@v4
 
-<<<<<<< HEAD
-=======
       - name: Set up vcpkg
         shell: pwsh
         run: |
           git clone https://github.com/microsoft/vcpkg.git vcpkg
           .\vcpkg\bootstrap-vcpkg.bat
 
->>>>>>> d7eee2b8
       - name: Cache vcpkg build artifacts
         uses: actions/cache@v3
         with:
@@ -34,41 +31,22 @@
           restore-keys: |
             ${{ runner.os }}-vcpkg-
 
-<<<<<<< HEAD
-=======
       - name: Install dependencies via vcpkg (manifest mode)
         shell: pwsh
         run: |
           .\vcpkg\vcpkg.exe install --triplet x64-windows
 
->>>>>>> d7eee2b8
       - name: Install CMake
         uses: lukka/get-cmake@latest
 
       - name: Install Ninja
         uses: seanmiddleditch/gha-setup-ninja@v3
 
-<<<<<<< HEAD
-      - name: Set up vcpkg
-        run: |
-          git clone https://github.com/microsoft/vcpkg.git vcpkg
-          .\vcpkg\bootstrap-vcpkg.bat
-
-      - name: Install dependencies via vcpkg (manifest mode)
-        run: |
-          .\vcpkg\vcpkg.exe install --triplet x64-windows
-
-      - name: Configure, build & test
-        run: |
-          cmake -B build -S . -G "Ninja" `
-            -DCMAKE_TOOLCHAIN_FILE="${{ github.workspace }}/vcpkg/scripts/buildsystems/vcpkg.cmake" `
-=======
       - name: Configure, build & test
         shell: pwsh
         run: |
           cmake -B build -S . -G Ninja `
             -DCMAKE_TOOLCHAIN_FILE="${{ github.workspace }}\vcpkg\scripts\buildsystems\vcpkg.cmake" `
->>>>>>> d7eee2b8
             -DCMAKE_BUILD_TYPE=Release
           cmake --build build --config Release
           ctest --test-dir build --output-on-failure || true